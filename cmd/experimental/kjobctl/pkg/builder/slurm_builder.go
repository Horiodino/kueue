/*
Copyright 2024 The Kubernetes Authors.

Licensed under the Apache License, Version 2.0 (the "License");
you may not use this file except in compliance with the License.
You may obtain a copy of the License at

    http://www.apache.org/licenses/LICENSE-2.0

Unless required by applicable law or agreed to in writing, software
distributed under the License is distributed on an "AS IS" BASIS,
WITHOUT WARRANTIES OR CONDITIONS OF ANY KIND, either express or implied.
See the License for the specific language governing permissions and
limitations under the License.
*/

package builder

import (
	"bytes"
	"context"
	"embed"
	"errors"
	"fmt"
	"math"
	"os"
	"strconv"
	"strings"
	"text/template"

	batchv1 "k8s.io/api/batch/v1"
	corev1 "k8s.io/api/core/v1"
	"k8s.io/apimachinery/pkg/api/resource"
	metav1 "k8s.io/apimachinery/pkg/apis/meta/v1"
	"k8s.io/apimachinery/pkg/runtime"
	"k8s.io/utils/ptr"

	"sigs.k8s.io/kueue/cmd/experimental/kjobctl/apis/v1alpha1"
	kjobctlconstants "sigs.k8s.io/kueue/cmd/experimental/kjobctl/pkg/constants"
	"sigs.k8s.io/kueue/cmd/experimental/kjobctl/pkg/parser"
)

//go:embed templates/slurm_*
var slurmTemplates embed.FS

const (
	// Note that the first job ID will always be 1.
	slurmArrayJobID = 1

	slurmScriptsPath            = "/slurm/scripts"
	slurmInitEntrypointFilename = "init-entrypoint.sh"
	slurmEntrypointFilename     = "entrypoint.sh"
	slurmScriptFilename         = "script"

	slurmEnvsPath         = "/slurm/env"
	slurmSlurmEnvFilename = "slurm.env"
)

var (
	noScriptSpecifiedErr = errors.New("no script specified")
)

var (
	slurmInitEntrypointFilenamePath = fmt.Sprintf("%s/%s", slurmScriptsPath, slurmInitEntrypointFilename)
	slurmEntrypointFilenamePath     = fmt.Sprintf("%s/%s", slurmScriptsPath, slurmEntrypointFilename)
	slurmScriptFilenamePath         = fmt.Sprintf("%s/%s", slurmScriptsPath, slurmScriptFilename)

	unmaskReplacer = strings.NewReplacer(
		"%%", "%",
		"%A", "${SLURM_ARRAY_JOB_ID}",
		"%a", "${SLURM_ARRAY_TASK_ID}",
		"%j", "${SLURM_JOB_ID}",
		"%N", "${HOSTNAME}",
		"%n", "${JOB_COMPLETION_INDEX}",
		"%t", "${SLURM_ARRAY_TASK_ID}",
		"%u", "${USER_ID}",
		"%x", "${SBATCH_JOB_NAME}",
	)
)

type slurmBuilder struct {
	*Builder

	scriptContent   string
	template        *template.Template
	arrayIndexes    parser.ArrayIndexes
	cpusOnNode      *resource.Quantity
	cpusPerGpu      *resource.Quantity
	totalMemPerNode *resource.Quantity
	totalGpus       *resource.Quantity
}

var _ builder = (*slurmBuilder)(nil)

func (b *slurmBuilder) validateGeneral() error {
	if len(b.script) == 0 {
		return noScriptSpecifiedErr
	}

	if b.memPerCPU != nil && b.cpusPerTask == nil {
		return noCpusPerTaskSpecifiedErr
	}

	if b.memPerGPU != nil && b.gpusPerTask == nil {
		return noGpusPerTaskSpecifiedErr
	}

	return nil
}

func (b *slurmBuilder) complete() error {
	content, err := os.ReadFile(b.script)
	if err != nil {
		return err
	}
	b.scriptContent = string(content)

	t, err := template.ParseFS(slurmTemplates, "templates/*")
	if err != nil {
		return err
	}
	b.template = t

	if err := b.getSbatchEnvs(); err != nil {
		return err
	}

	if err := b.replaceScriptFlags(); err != nil {
		return err
	}

	if err := b.validateMutuallyExclusiveFlags(); err != nil {
		return err
	}

	if b.array == "" {
		b.arrayIndexes = parser.GenerateArrayIndexes(ptr.Deref(b.nodes, 1) * ptr.Deref(b.nTasks, 1))
	} else {
		b.arrayIndexes, err = parser.ParseArrayIndexes(b.array)
		if err != nil {
			return err
		}
		if b.arrayIndexes.Parallelism != nil {
			b.nodes = b.arrayIndexes.Parallelism
		}
	}

	return nil
}

func (b *slurmBuilder) validateMutuallyExclusiveFlags() error {
	flags := map[string]bool{
		string(v1alpha1.MemPerNodeFlag): b.memPerNode != nil,
		string(v1alpha1.MemPerTaskFlag): b.memPerTask != nil,
		string(v1alpha1.MemPerCPUFlag):  b.memPerCPU != nil,
		string(v1alpha1.MemPerGPUFlag):  b.memPerGPU != nil,
	}

	var setFlagsCount int
	setFlags := make([]string, 0)
	for f, isSet := range flags {
		if isSet {
			setFlagsCount++
			setFlags = append(setFlags, f)
		}
	}

	if setFlagsCount > 1 {
		return fmt.Errorf(
			"if any flags in the group [%s %s %s] are set none of the others can be; [%s] were all set",
			v1alpha1.MemPerTaskFlag,
			v1alpha1.MemPerGPUFlag,
			v1alpha1.MemPerGPUFlag,
			strings.Join(setFlags, " "),
		)
	}

	return nil
}

<<<<<<< HEAD
func (b *slurmBuilder) buildObjectMeta(templateObjectMeta metav1.ObjectMeta) metav1.ObjectMeta {
	objectMeta := b.Builder.buildObjectMeta(templateObjectMeta, true)
	if b.maxExecutionTimeSeconds != nil {
		objectMeta.Labels[constants.MaxExecTimeSecondsLabel] = fmt.Sprint(ptr.Deref(b.maxExecutionTimeSeconds, 0))
	}

	if b.script != "" {
		if objectMeta.Annotations == nil {
			objectMeta.Annotations = make(map[string]string, 1)
		}
		objectMeta.Annotations[kjobctlconstants.ScriptAnnotation] = b.script
	}
	return objectMeta
}

=======
>>>>>>> 04dfe75d
func (b *slurmBuilder) build(ctx context.Context) (runtime.Object, []runtime.Object, error) {
	if err := b.validateGeneral(); err != nil {
		return nil, nil, err
	}

	if err := b.complete(); err != nil {
		return nil, nil, err
	}

	template, err := b.kjobctlClientset.KjobctlV1alpha1().JobTemplates(b.profile.Namespace).
		Get(ctx, string(b.mode.Template), metav1.GetOptions{})
	if err != nil {
		return nil, nil, err
	}

	objectMeta, err := b.buildObjectMeta(template.Template.ObjectMeta, true)
	if err != nil {
		return nil, nil, err
	}

	job := &batchv1.Job{
		TypeMeta:   metav1.TypeMeta{Kind: "Job", APIVersion: "batch/v1"},
		ObjectMeta: objectMeta,
		Spec:       template.Template.Spec,
	}

	job.Spec.CompletionMode = ptr.To(batchv1.IndexedCompletion)
	job.Spec.Template.Spec.Subdomain = job.Name

	b.buildPodSpecVolumesAndEnv(&job.Spec.Template.Spec)
	job.Spec.Template.Spec.Volumes = append(job.Spec.Template.Spec.Volumes,
		corev1.Volume{
			Name: "slurm-scripts",
			VolumeSource: corev1.VolumeSource{
				ConfigMap: &corev1.ConfigMapVolumeSource{
					LocalObjectReference: corev1.LocalObjectReference{
						Name: job.Name,
					},
					Items: []corev1.KeyToPath{
						{
							Key:  slurmInitEntrypointFilename,
							Path: slurmInitEntrypointFilename,
						},
						{
							Key:  slurmEntrypointFilename,
							Path: slurmEntrypointFilename,
						},
						{
							Key:  slurmScriptFilename,
							Path: slurmScriptFilename,
							Mode: ptr.To[int32](0755),
						},
					},
				},
			},
		},
		corev1.Volume{
			Name: "slurm-env",
			VolumeSource: corev1.VolumeSource{
				EmptyDir: &corev1.EmptyDirVolumeSource{},
			},
		},
	)

	job.Spec.Template.Spec.InitContainers = append(job.Spec.Template.Spec.InitContainers, corev1.Container{
		Name:    "slurm-init-env",
		Image:   b.initImage,
		Command: []string{"sh", slurmInitEntrypointFilenamePath},
		Env: []corev1.EnvVar{
			{
				Name: "POD_IP",
				ValueFrom: &corev1.EnvVarSource{
					FieldRef: &corev1.ObjectFieldSelector{FieldPath: "status.podIP"},
				},
			},
		},
		VolumeMounts: []corev1.VolumeMount{
			{
				Name:      "slurm-scripts",
				MountPath: slurmScriptsPath,
			},
			{
				Name:      "slurm-env",
				MountPath: slurmEnvsPath,
			},
		},
	})

	var totalGPUsPerTask resource.Quantity
	for _, number := range b.gpusPerTask {
		totalGPUsPerTask.Add(*number)
	}

	var memPerCPU, memPerGPU, memPerContainer resource.Quantity
	if b.memPerCPU != nil && b.cpusPerTask != nil {
		memPerCPU = *b.memPerCPU
		memPerCPU.Mul(b.cpusPerTask.Value())
	}

	if b.memPerGPU != nil && b.gpusPerTask != nil {
		memPerGPU = *b.memPerGPU
		memPerGPU.Mul(totalGPUsPerTask.Value())
	}

	if b.memPerNode != nil {
		mem := b.memPerNode.MilliValue() / int64(len(job.Spec.Template.Spec.Containers))
		memPerContainer = *resource.NewMilliQuantity(mem, b.memPerNode.Format)
	}

	var totalCpus, totalGpus, totalMem resource.Quantity
	for i := range job.Spec.Template.Spec.Containers {
		container := &job.Spec.Template.Spec.Containers[i]

		container.Command = []string{"bash", slurmEntrypointFilenamePath}

		var requests corev1.ResourceList
		if b.requests != nil {
			requests = b.requests
		} else {
			requests = corev1.ResourceList{}
		}

		if b.cpusPerTask != nil {
			requests[corev1.ResourceCPU] = *b.cpusPerTask
			totalCpus.Add(*b.cpusPerTask)
		}

		if b.gpusPerTask != nil {
			for name, number := range b.gpusPerTask {
				requests[corev1.ResourceName(name)] = *number
			}
			totalGpus.Add(totalGPUsPerTask)
		}

		if b.memPerTask != nil {
			requests[corev1.ResourceMemory] = *b.memPerTask
			totalMem.Add(*b.memPerTask)
		}

		if !memPerCPU.IsZero() {
			requests[corev1.ResourceMemory] = memPerCPU
			totalMem.Add(memPerCPU)
		}

		if !memPerGPU.IsZero() {
			requests[corev1.ResourceMemory] = memPerGPU
			totalMem.Add(memPerGPU)
		}

		if len(requests) > 0 {
			container.Resources.Requests = requests
		}

		limits := corev1.ResourceList{}
		if !memPerContainer.IsZero() {
			limits[corev1.ResourceMemory] = memPerContainer
		}

		if len(limits) > 0 {
			container.Resources.Limits = limits
		}

		container.VolumeMounts = append(container.VolumeMounts,
			corev1.VolumeMount{
				Name:      "slurm-scripts",
				MountPath: slurmScriptsPath,
			},
			corev1.VolumeMount{
				Name:      "slurm-env",
				MountPath: slurmEnvsPath,
			},
		)
	}

	nTasks := ptr.Deref(b.nTasks, 1)
	completions := int32(math.Ceil(float64(b.arrayIndexes.Count()) / float64(nTasks)))

	job.Spec.Completions = ptr.To(completions)
	job.Spec.Parallelism = b.nodes

	if nTasks > 1 {
		for i := 1; i < int(nTasks); i++ {
			replica := job.Spec.Template.Spec.Containers[0].DeepCopy()
			replica.Name = fmt.Sprintf("%s-%d", job.Spec.Template.Spec.Containers[0].Name, i)
			job.Spec.Template.Spec.Containers = append(job.Spec.Template.Spec.Containers, *replica)

			if b.cpusPerTask != nil {
				totalCpus.Add(*b.cpusPerTask)
			}

			if !memPerCPU.IsZero() {
				totalMem.Add(memPerCPU)
			}

			if !memPerGPU.IsZero() {
				totalMem.Add(memPerGPU)
			}
		}

		job.Spec.Template.Spec.Containers[0].Name = fmt.Sprintf("%s-0", job.Spec.Template.Spec.Containers[0].Name)
	}

	for i := range job.Spec.Template.Spec.Containers {
		job.Spec.Template.Spec.Containers[i].Env = append(job.Spec.Template.Spec.Containers[i].Env, corev1.EnvVar{
			Name:  "JOB_CONTAINER_INDEX",
			Value: strconv.FormatInt(int64(i), 10),
		})
	}

	if b.nodes != nil {
		job.Spec.Parallelism = b.nodes
	}

	if !totalCpus.IsZero() {
		b.cpusOnNode = &totalCpus
	}

	if !totalGpus.IsZero() {
		b.totalGpus = &totalGpus
	}

	if b.memPerNode != nil {
		b.totalMemPerNode = b.memPerNode
	} else if !totalMem.IsZero() {
		b.totalMemPerNode = &totalMem
	}

	if b.cpusOnNode != nil && b.totalGpus != nil && !totalGpus.IsZero() {
		cpusPerGpu := totalCpus.MilliValue() / totalGpus.MilliValue()
		b.cpusPerGpu = resource.NewQuantity(cpusPerGpu, b.cpusOnNode.Format)
	}

	initEntrypointScript, err := b.buildInitEntrypointScript(job.Name)
	if err != nil {
		return nil, nil, err
	}

	entrypointScript, err := b.buildEntrypointScript()
	if err != nil {
		return nil, nil, err
	}

	configMap := &corev1.ConfigMap{
		TypeMeta:   metav1.TypeMeta{Kind: "ConfigMap", APIVersion: "v1"},
		ObjectMeta: b.buildChildObjectMeta(job.Name),
		Data: map[string]string{
			slurmInitEntrypointFilename: initEntrypointScript,
			slurmEntrypointFilename:     entrypointScript,
			slurmScriptFilename:         b.scriptContent,
		},
	}

	service := &corev1.Service{
		TypeMeta:   metav1.TypeMeta{Kind: "Service", APIVersion: "v1"},
		ObjectMeta: b.buildChildObjectMeta(job.Name),
		Spec: corev1.ServiceSpec{
			ClusterIP: "None",
			Selector: map[string]string{
				"job-name": job.Name,
			},
		},
	}

	return job, []runtime.Object{configMap, service}, nil
}

func (b *slurmBuilder) buildArrayIndexes() string {
	nTasks := ptr.Deref(b.nTasks, 1)
	length := int64(math.Ceil(float64(len(b.arrayIndexes.Indexes)) / float64(nTasks)))
	containerIndexes := make([][]string, length)

	var (
		completionIndex int32
		containerIndex  int32
	)
	for _, index := range b.arrayIndexes.Indexes {
		containerIndexes[completionIndex] = append(containerIndexes[completionIndex], fmt.Sprint(index))
		containerIndex++
		if containerIndex >= nTasks {
			containerIndex = 0
			completionIndex++
		}
	}

	completionIndexes := make([]string, length)
	for completionIndex, containerIndexes := range containerIndexes {
		completionIndexes[completionIndex] = strings.Join(containerIndexes, ",")
	}

	return strings.Join(completionIndexes, ";")
}

type slurmInitEntrypointScript struct {
	ArrayIndexes string

	JobName   string
	Namespace string

	EnvsPath         string
	SlurmEnvFilename string

	SlurmArrayJobID     int32
	SlurmArrayTaskCount int32
	SlurmArrayTaskMax   int32
	SlurmArrayTaskMin   int32
	SlurmTasksPerNode   int32
	SlurmCPUsPerTask    string
	SlurmCPUsOnNode     string
	SlurmJobCPUsPerNode string
	SlurmCPUsPerGPU     string
	SlurmMemPerCPU      string
	SlurmMemPerGPU      string
	SlurmMemPerNode     string
	SlurmGPUs           string
	SlurmNTasks         int32
	SlurmNTasksPerNode  int32
	SlurmNProcs         int32
	SlurmNNodes         int32
	SlurmSubmitDir      string
	SlurmJobNodeList    string
	SlurmJobFirstNode   string

	FirstNodeIP               bool
	FirstNodeIPTimeoutSeconds int32
}

func (b *slurmBuilder) buildInitEntrypointScript(jobName string) (string, error) {
	nTasks := ptr.Deref(b.nTasks, 1)
	nodes := ptr.Deref(b.nodes, 1)

	nodeList := make([]string, nodes)
	for i := int32(0); i < nodes; i++ {
		nodeList[i] = fmt.Sprintf("%s-%d.%s", jobName, i, jobName)
	}

	scriptValues := slurmInitEntrypointScript{
		ArrayIndexes: b.buildArrayIndexes(),

		JobName:   jobName,
		Namespace: b.namespace,

		EnvsPath:         slurmEnvsPath,
		SlurmEnvFilename: slurmSlurmEnvFilename,

		SlurmArrayJobID:     slurmArrayJobID,
		SlurmArrayTaskCount: int32(b.arrayIndexes.Count()),
		SlurmArrayTaskMax:   b.arrayIndexes.Max(),
		SlurmArrayTaskMin:   b.arrayIndexes.Min(),
		SlurmTasksPerNode:   nTasks,
		SlurmCPUsPerTask:    getValueOrEmpty(b.cpusPerTask),
		SlurmCPUsOnNode:     getValueOrEmpty(b.cpusOnNode),
		SlurmJobCPUsPerNode: getValueOrEmpty(b.cpusOnNode),
		SlurmCPUsPerGPU:     getValueOrEmpty(b.cpusPerGpu),
		SlurmMemPerCPU:      getValueOrEmpty(b.memPerCPU),
		SlurmMemPerGPU:      getValueOrEmpty(b.memPerGPU),
		SlurmMemPerNode:     getValueOrEmpty(b.totalMemPerNode),
		SlurmGPUs:           getValueOrEmpty(b.totalGpus),
		SlurmNTasks:         nTasks,
		SlurmNTasksPerNode:  nTasks,
		SlurmNProcs:         nTasks,
		SlurmNNodes:         nodes,
		SlurmSubmitDir:      slurmScriptsPath,
		SlurmJobNodeList:    strings.Join(nodeList, ","),
		SlurmJobFirstNode:   nodeList[0],

		FirstNodeIP:               b.firstNodeIP,
		FirstNodeIPTimeoutSeconds: int32(b.firstNodeIPTimeout.Seconds()),
	}

	var script bytes.Buffer

	if err := b.template.ExecuteTemplate(&script, "slurm_init_entrypoint_script.sh.tmpl", scriptValues); err != nil {
		return "", err
	}

	return script.String(), nil
}

type slurmEntrypointScript struct {
	EnvsPath               string
	SbatchJobName          string
	SlurmEnvFilename       string
	ChangeDir              string
	BuildEntrypointCommand string
}

func (b *slurmBuilder) buildEntrypointScript() (string, error) {
	scriptValues := slurmEntrypointScript{
		EnvsPath:               slurmEnvsPath,
		SbatchJobName:          b.jobName,
		SlurmEnvFilename:       slurmSlurmEnvFilename,
		ChangeDir:              b.changeDir,
		BuildEntrypointCommand: b.buildEntrypointCommand(),
	}

	var script bytes.Buffer

	if err := b.template.ExecuteTemplate(&script, "slurm_entrypoint_script.sh.tmpl", scriptValues); err != nil {
		return "", err
	}

	return script.String(), nil
}

func getValueOrEmpty(ptr *resource.Quantity) string {
	if ptr != nil {
		return ptr.String()
	}

	return ""
}

// unmaskFilename unmasks a filename based on the filename pattern.
// For more details, see https://slurm.schedmd.com/sbatch.html#SECTION_FILENAME-PATTERN.
func unmaskFilename(filename string) string {
	if strings.Contains(filename, "\\\\") {
		return strings.ReplaceAll(filename, "\\\\", "")
	}
	return unmaskReplacer.Replace(filename)
}

func (b *slurmBuilder) buildEntrypointCommand() string {
	strBuilder := strings.Builder{}

	strBuilder.WriteString(slurmScriptFilenamePath)

	if b.input != "" {
		strBuilder.WriteString(" <")
		strBuilder.WriteString(unmaskFilename(b.input))
	}

	if b.output != "" {
		strBuilder.WriteString(" 1>")
		strBuilder.WriteString(unmaskFilename(b.output))
	}

	if b.error != "" {
		strBuilder.WriteString(" 2>")
		strBuilder.WriteString(unmaskFilename(b.error))
	}

	return strBuilder.String()
}

func (b *slurmBuilder) getSbatchEnvs() error {
	if len(b.array) == 0 {
		b.array = os.Getenv("SBATCH_ARRAY_INX")
	}

	if b.gpusPerTask == nil {
		if env, ok := os.LookupEnv("SBATCH_GPUS_PER_TASK"); ok {
			val, err := parser.GpusFlag(env)
			if err != nil {
				return fmt.Errorf("cannot parse '%s': %w", env, err)
			}
			b.gpusPerTask = val
		}
	}

	if b.memPerNode == nil {
		if env, ok := os.LookupEnv("SBATCH_MEM_PER_NODE"); ok {
			val, err := resource.ParseQuantity(env)
			if err != nil {
				return fmt.Errorf("cannot parse '%s': %w", env, err)
			}
			b.memPerNode = ptr.To(val)
		}
	}

	if b.memPerTask == nil {
		if env, ok := os.LookupEnv("SBATCH_MEM_PER_CPU"); ok {
			val, err := resource.ParseQuantity(env)
			if err != nil {
				return fmt.Errorf("cannot parse '%s': %w", env, err)
			}
			b.memPerTask = ptr.To(val)
		}
	}

	if b.memPerGPU == nil {
		if env, ok := os.LookupEnv("SBATCH_MEM_PER_GPU"); ok {
			val, err := resource.ParseQuantity(env)
			if err != nil {
				return fmt.Errorf("cannot parse '%s': %w", env, err)
			}
			b.memPerGPU = ptr.To(val)
		}
	}

	if len(b.output) == 0 {
		b.output = os.Getenv("SBATCH_OUTPUT")
	}

	if len(b.error) == 0 {
		b.error = os.Getenv("SBATCH_ERROR")
	}

	if len(b.input) == 0 {
		b.input = os.Getenv("SBATCH_INPUT")
	}

	if len(b.jobName) == 0 {
		b.jobName = os.Getenv("SBATCH_JOB_NAME")
	}

	if len(b.partition) == 0 {
		b.partition = os.Getenv("SBATCH_PARTITION")
	}

	if b.timeLimit == "" {
		b.timeLimit = os.Getenv("SBATCH_TIMELIMIT")
	}

	return nil
}

func (b *slurmBuilder) replaceScriptFlags() error {
	scriptFlags, err := parser.SlurmFlags(b.scriptContent, b.ignoreUnknown)
	if err != nil {
		return err
	}

	if len(b.array) == 0 {
		b.array = scriptFlags.Array
	}

	if b.cpusPerTask == nil {
		b.cpusPerTask = scriptFlags.CpusPerTask
	}

	if b.gpusPerTask == nil {
		b.gpusPerTask = scriptFlags.GpusPerTask
	}

	if b.memPerNode == nil {
		b.memPerNode = scriptFlags.MemPerNode
	}

	if b.memPerTask == nil {
		b.memPerTask = scriptFlags.MemPerTask
	}

	if b.memPerCPU == nil {
		b.memPerCPU = scriptFlags.MemPerCPU
	}

	if b.memPerGPU == nil {
		b.memPerGPU = scriptFlags.MemPerGPU
	}

	if b.nodes == nil {
		b.nodes = scriptFlags.Nodes
	}

	if b.nTasks == nil {
		b.nTasks = scriptFlags.NTasks
	}

	if len(b.output) == 0 {
		b.output = scriptFlags.Output
	}

	if len(b.error) == 0 {
		b.error = scriptFlags.Error
	}

	if len(b.input) == 0 {
		b.input = scriptFlags.Input
	}

	if len(b.jobName) == 0 {
		b.jobName = scriptFlags.JobName
	}

	if len(b.partition) == 0 {
		b.partition = scriptFlags.Partition
	}

	if b.timeLimit == "" {
		b.timeLimit = scriptFlags.TimeLimit
	}

	return nil
}

func newSlurmBuilder(b *Builder) *slurmBuilder {
	return &slurmBuilder{Builder: b}
}<|MERGE_RESOLUTION|>--- conflicted
+++ resolved
@@ -36,7 +36,6 @@
 	"k8s.io/utils/ptr"
 
 	"sigs.k8s.io/kueue/cmd/experimental/kjobctl/apis/v1alpha1"
-	kjobctlconstants "sigs.k8s.io/kueue/cmd/experimental/kjobctl/pkg/constants"
 	"sigs.k8s.io/kueue/cmd/experimental/kjobctl/pkg/parser"
 )
 
@@ -178,24 +177,6 @@
 	return nil
 }
 
-<<<<<<< HEAD
-func (b *slurmBuilder) buildObjectMeta(templateObjectMeta metav1.ObjectMeta) metav1.ObjectMeta {
-	objectMeta := b.Builder.buildObjectMeta(templateObjectMeta, true)
-	if b.maxExecutionTimeSeconds != nil {
-		objectMeta.Labels[constants.MaxExecTimeSecondsLabel] = fmt.Sprint(ptr.Deref(b.maxExecutionTimeSeconds, 0))
-	}
-
-	if b.script != "" {
-		if objectMeta.Annotations == nil {
-			objectMeta.Annotations = make(map[string]string, 1)
-		}
-		objectMeta.Annotations[kjobctlconstants.ScriptAnnotation] = b.script
-	}
-	return objectMeta
-}
-
-=======
->>>>>>> 04dfe75d
 func (b *slurmBuilder) build(ctx context.Context) (runtime.Object, []runtime.Object, error) {
 	if err := b.validateGeneral(); err != nil {
 		return nil, nil, err
